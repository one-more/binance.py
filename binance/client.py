--- conflicted
+++ resolved
@@ -1,13 +1,6 @@
-<<<<<<< HEAD
 import time
-from .http import HttpClient
+from .http import HttpClient, BinancePyError
 from . import OrderType
-=======
-import aiohttp, time
-from .http import HttpClient, BinancePyError
-from . import OrderType, Side
->>>>>>> b6a717c4
-
 
 class Client:
     def __init__(
@@ -61,7 +54,7 @@
 
     # https://github.com/binance-exchange/binance-official-api-docs/blob/master/rest-api.md#order-book
     async def fetch_order_book(self, symbol, limit=100):
-        assert_symbol(symbol)
+        self.assert_symbol(symbol)
         valid_limits = [5, 10, 20, 50, 100, 500, 1000, 5000]
         if limit == 100:
             return await self.http.send_api_call(
@@ -80,7 +73,7 @@
 
     # https://github.com/binance-exchange/binance-official-api-docs/blob/master/rest-api.md#recent-trades-list
     async def fetch_recent_trades_list(self, symbol, limit=500):
-        assert_symbol(symbol)
+        self.assert_symbol(symbol)
         if limit == 500:
             params = {"symbol": symbol}
         elif limit > 0 and limit < 1000:
@@ -95,7 +88,7 @@
 
     # https://github.com/binance-exchange/binance-official-api-docs/blob/master/rest-api.md#old-trade-lookup-market_data
     async def fetch_old_trades_list(self, symbol, from_id=None, limit=500):
-        assert_symbol(symbol)
+        self.assert_symbol(symbol)
         if limit == 500:
             params = {"symbol": symbol}
         elif limit > 0 and limit < 1000:
@@ -114,7 +107,7 @@
     async def fetch_aggregate_trades_list(
         self, symbol, from_id=0, start_time=0, end_time=0, limit=500
     ):
-        assert_symbol(symbol)
+        self.assert_symbol(symbol)
         if limit == 500:
             params = {"symbol": symbol}
         elif limit > 0 and limit < 1000:
@@ -135,7 +128,7 @@
 
     # https://github.com/binance-exchange/binance-official-api-docs/blob/master/rest-api.md#klinecandlestick-data
     async def fetch_klines(self, symbol, interval, start_time=0, end_time=0, limit=500):
-        assert_symbol(symbol)
+        self.assert_symbol(symbol)
         if not interval:
             raise ValueError("This query requires an interval.")
         if limit == 500:
@@ -156,7 +149,7 @@
 
     # https://github.com/binance-exchange/binance-official-api-docs/blob/master/rest-api.md#current-average-price
     async def fetch_average_price(self, symbol):
-        assert_symbol(symbol)
+        self.assert_symbol(symbol)
         return await self.http.send_api_call(
             "/api/v3/avgPrice",
             params={"symbol": symbol},
@@ -167,7 +160,7 @@
     # https://github.com/binance-exchange/binance-official-api-docs/blob/master/rest-api.md#24hr-ticker-price-change-statistics
     async def fetch_ticker_price_change_statistics(self, symbol=None):
         if symbol:
-            assert_symbol_exists(symbol)
+            self.assert_symbol_exists(symbol)
         return await self.http.send_api_call(
             "/api/v3/avgPrice",
             params={"symbol": symbol} if symbol else {},
@@ -178,7 +171,7 @@
     # https://github.com/binance-exchange/binance-official-api-docs/blob/master/rest-api.md#symbol-price-ticker
     async def fetch_symbol_price_ticker(self, symbol=None):
         if symbol:
-            assert_symbol_exists(symbol)
+            self.assert_symbol_exists(symbol)
         return await self.http.send_api_call(
             "/api/v3/ticker/price",
             params={"symbol": symbol} if symbol else {},
@@ -189,7 +182,7 @@
     # https://github.com/binance-exchange/binance-official-api-docs/blob/master/rest-api.md#symbol-order-book-ticker
     async def fetch_symbol_order_book_ticker(self, symbol=None):
         if symbol:
-            assert_symbol_exists(symbol)
+            self.assert_symbol_exists(symbol)
         return await self.http.send_api_call(
             "/api/v3/ticker/bookTicker",
             params={"symbol": symbol} if symbol else {},
@@ -216,7 +209,7 @@
         receive_window=None,
         test=False,
     ):
-        assert_symbol(symbol)
+        self.assert_symbol(symbol)
         if not side:
             raise ValueError("This query requires a side.")
         if not type:
@@ -280,7 +273,7 @@
     async def query_order(
         self, symbol, order_id=0, origin_client_order_id=None, receive_window=0
     ):
-        assert_symbol(symbol)
+        self.assert_symbol(symbol)
         params = {"symbol": symbol}
         if not order_id and not origin_client_order_id:
             raise ValueError(
@@ -306,7 +299,7 @@
         new_client_order_id=0,
         receive_window=0,
     ):
-        assert_symbol(symbol)
+        self.assert_symbol(symbol)
         params = {"symbol": symbol}
         if not order_id and not origin_client_order_id:
             raise ValueError(
@@ -327,7 +320,7 @@
 
     # https://github.com/binance-exchange/binance-official-api-docs/blob/master/rest-api.md#cancel-all-open-orders-on-a-symbol-trade
     async def cancel_all_orders(self, symbol, receive_window=0):
-        assert_symbol(symbol)
+        self.assert_symbol(symbol)
         params = {"symbol": symbol}
         if receive_window:
             params["recvWindow"] = receive_window
@@ -338,7 +331,7 @@
 
     # https://github.com/binance-exchange/binance-official-api-docs/blob/master/rest-api.md#current-open-orders-user_data
     async def fetch_open_orders(self, symbol, receive_window=0):
-        assert_symbol(symbol)
+        self.assert_symbol(symbol)
         params = {"symbol": symbol}
         if receive_window:
             params["recvWindow"] = receive_window
@@ -351,7 +344,7 @@
     async def fetch_all_orders(
         self, symbol, order_id=0, start_time=0, end_time=0, limit=500, receive_window=0
     ):
-        assert_symbol(symbol)
+        self.assert_symbol(symbol)
         if limit == 500:
             params = {"symbol": symbol}
         elif limit > 0 and limit < 1000:
@@ -391,7 +384,7 @@
         new_order_response_type=None,
         receive_window=None,
     ):
-        assert_symbol(symbol)
+        self.assert_symbol(symbol)
         if not side:
             raise ValueError("This query requires a side.")
         if not quantity:
@@ -437,7 +430,7 @@
         new_client_order_id=None,
         receive_window=None,
     ):
-        assert_symbol(symbol)
+        self.assert_symbol(symbol)
         params = {"symbol": symbol}
         if not order_list_id and not list_lient_order_id:
             raise ValueError(
@@ -464,7 +457,7 @@
         origin_client_order_id=None,
         receive_window=None,
     ):
-        assert_symbol(symbol)
+        self.assert_symbol(symbol)
         params = {"symbol": symbol}
         if not order_list_id and not origin_client_order_id:
             raise ValueError(
@@ -537,7 +530,7 @@
         limit=500,
         receive_window=None,
     ):
-        assert_symbol(symbol)
+        self.assert_symbol(symbol)
         if limit == 500:
             params = {"symbol": symbol}
         elif limit > 0 and limit < 1000:
